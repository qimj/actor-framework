/******************************************************************************
 *                       ____    _    _____                                   *
 *                      / ___|  / \  |  ___|    C++                           *
 *                     | |     / _ \ | |_       Actor                         *
 *                     | |___ / ___ \|  _|      Framework                     *
 *                      \____/_/   \_|_|                                      *
 *                                                                            *
 * Copyright 2011-2018 Dominik Charousset                                     *
 *                                                                            *
 * Distributed under the terms and conditions of the BSD 3-Clause License or  *
 * (at your option) under the terms and conditions of the Boost Software      *
 * License 1.0. See accompanying files LICENSE and LICENSE_ALTERNATIVE.       *
 *                                                                            *
 * If you did not receive a copy of the license files, see                    *
 * http://opensource.org/licenses/BSD-3-Clause and                            *
 * http://www.boost.org/LICENSE_1_0.txt.                                      *
 ******************************************************************************/

#pragma once

<<<<<<< HEAD
#include <vector>

#include "caf/detail/io_export.hpp"
=======
#include "caf/allowed_unsafe_message_type.hpp"
#include "caf/byte_buffer.hpp"
>>>>>>> 3e3c9479
#include "caf/io/broker_servant.hpp"
#include "caf/io/network/stream_manager.hpp"
#include "caf/io/receive_policy.hpp"
#include "caf/io/system_messages.hpp"
<<<<<<< HEAD
#include "caf/message.hpp"
=======
>>>>>>> 3e3c9479

namespace caf::io {

using scribe_base
  = broker_servant<network::stream_manager, connection_handle, new_data_msg>;

/// Manages a stream.
/// @ingroup Broker
class CAF_IO_EXPORT scribe : public scribe_base {
public:
  scribe(connection_handle conn_hdl);

  ~scribe() override;

  /// Implicitly starts the read loop on first call.
  virtual void configure_read(receive_policy::config config) = 0;

  /// Enables or disables write notifications.
  virtual void ack_writes(bool enable) = 0;

  /// Returns the current output buffer.
  virtual byte_buffer& wr_buf() = 0;

  /// Returns the current input buffer.
  virtual byte_buffer& rd_buf() = 0;

  /// Flushes the output buffer, i.e., sends the
  /// content of the buffer via the network.
  virtual void flush() = 0;

  bool consume(execution_unit*, const void*, size_t) override;

  void data_transferred(execution_unit*, size_t, size_t) override;

protected:
  message detach_message() override;
};

using scribe_ptr = intrusive_ptr<scribe>;

} // namespace caf

// Allows the `middleman_actor` to create a `scribe` and then send it to the
// BASP broker.
CAF_ALLOW_UNSAFE_MESSAGE_TYPE(caf::io::scribe_ptr)<|MERGE_RESOLUTION|>--- conflicted
+++ resolved
@@ -18,22 +18,16 @@
 
 #pragma once
 
-<<<<<<< HEAD
 #include <vector>
 
-#include "caf/detail/io_export.hpp"
-=======
 #include "caf/allowed_unsafe_message_type.hpp"
 #include "caf/byte_buffer.hpp"
->>>>>>> 3e3c9479
+#include "caf/detail/io_export.hpp"
 #include "caf/io/broker_servant.hpp"
 #include "caf/io/network/stream_manager.hpp"
 #include "caf/io/receive_policy.hpp"
 #include "caf/io/system_messages.hpp"
-<<<<<<< HEAD
 #include "caf/message.hpp"
-=======
->>>>>>> 3e3c9479
 
 namespace caf::io {
 
@@ -74,7 +68,7 @@
 
 using scribe_ptr = intrusive_ptr<scribe>;
 
-} // namespace caf
+} // namespace caf::io
 
 // Allows the `middleman_actor` to create a `scribe` and then send it to the
 // BASP broker.
