# -- get header files for creating "proper" XCode projects ---------------------

file(GLOB_RECURSE CAF_CORE_HEADERS "caf/*.hpp")

# -- add consistency checks for enum to_string implementations -----------------

caf_add_enum_consistency_check("caf/sec.hpp" "src/sec_strings.cpp")
caf_add_enum_consistency_check("caf/pec.hpp" "src/pec_strings.cpp")
caf_add_enum_consistency_check("caf/stream_priority.hpp"
                               "src/stream_priority_strings.cpp")
caf_add_enum_consistency_check("caf/exit_reason.hpp"
                               "src/exit_reason_strings.cpp")
caf_add_enum_consistency_check("caf/invoke_message_result.hpp"
                               "src/invoke_msg_result_strings.cpp")
caf_add_enum_consistency_check("caf/message_priority.hpp"
                               "src/message_priority_strings.cpp")
caf_add_enum_consistency_check("caf/intrusive/inbox_result.hpp"
                               "src/intrusive/inbox_result_strings.cpp")
caf_add_enum_consistency_check("caf/intrusive/task_result.hpp"
                               "src/intrusive/task_result_strings.cpp")

# -- dependencies --------------------------------------------------------------

if(NOT TARGET Threads::Threads)
  find_package(Threads REQUIRED)
endif()

# -- utility function for setting default properties ---------------------------

function(caf_core_set_default_properties)
  foreach(target ${ARGN})
    # Set global defaults and set EXPORTS flag.
    caf_set_default_properties(${target})
    target_compile_definitions(${target} PRIVATE libcaf_core_EXPORTS)
    # Pull in public dependencies.
    caf_target_link_libraries(${target} PUBLIC Threads::Threads)
    if(MSVC)
      caf_target_link_libraries(${target} PUBLIC iphlpapi)
    endif()
  endforeach()
endfunction()

# -- add library target --------------------------------------------------------

add_library(libcaf_core_obj OBJECT ${CAF_CORE_HEADERS}
  src/abstract_actor.cpp
  src/abstract_channel.cpp
  src/abstract_group.cpp
  src/actor.cpp
  src/actor_addr.cpp
  src/actor_clock.cpp
  src/actor_companion.cpp
  src/actor_config.cpp
  src/actor_control_block.cpp
  src/actor_ostream.cpp
  src/actor_pool.cpp
  src/actor_profiler.cpp
  src/actor_proxy.cpp
  src/actor_registry.cpp
  src/actor_system.cpp
  src/actor_system_config.cpp
  src/attachable.cpp
  src/behavior.cpp
  src/binary_deserializer.cpp
  src/binary_serializer.cpp
  src/blocking_actor.cpp
  src/config_option.cpp
  src/config_option_adder.cpp
  src/config_option_set.cpp
  src/config_value.cpp
  src/credit_controller.cpp
  src/decorator/sequencer.cpp
  src/default_attachable.cpp
  src/deserializer.cpp
  src/detail/abstract_worker.cpp
  src/detail/abstract_worker_hub.cpp
  src/detail/append_percent_encoded.cpp
  src/detail/behavior_impl.cpp
  src/detail/behavior_stack.cpp
  src/detail/blocking_behavior.cpp
  src/detail/config_consumer.cpp
  src/detail/get_mac_addresses.cpp
  src/detail/get_process_id.cpp
  src/detail/get_root_uuid.cpp
  src/detail/glob_match.cpp
  src/detail/invoke_result_visitor.cpp
  src/detail/message_builder_element.cpp
  src/detail/message_data.cpp
  src/detail/meta_object.cpp
  src/detail/parse.cpp
  src/detail/parser/chars.cpp
  src/detail/pretty_type_name.cpp
  src/detail/print.cpp
  src/detail/private_thread.cpp
  src/detail/ripemd_160.cpp
  src/detail/serialized_size.cpp
  src/detail/set_thread_name.cpp
  src/detail/shared_spinlock.cpp
  src/detail/simple_actor_clock.cpp
  src/detail/size_based_credit_controller.cpp
  src/detail/stringification_inspector.cpp
  src/detail/sync_request_bouncer.cpp
  src/detail/test_actor_clock.cpp
  src/detail/thread_safe_actor_clock.cpp
  src/detail/tick_emitter.cpp
  src/detail/token_based_credit_controller.cpp
  src/detail/token_based_credit_controller.cpp
  src/detail/type_id_list_builder.cpp
  src/downstream_manager.cpp
  src/downstream_manager_base.cpp
  src/error.cpp
  src/event_based_actor.cpp
  src/execution_unit.cpp
  src/exit_reason_strings.cpp
  src/forwarding_actor_proxy.cpp
  src/group.cpp
  src/group_manager.cpp
  src/group_module.cpp
  src/inbound_path.cpp
  src/init_global_meta_objects.cpp
  src/intrusive/inbox_result_strings.cpp
  src/intrusive/task_result_strings.cpp
  src/invoke_msg_result_strings.cpp
  src/ipv4_address.cpp
  src/ipv4_endpoint.cpp
  src/ipv4_subnet.cpp
  src/ipv6_address.cpp
  src/ipv6_endpoint.cpp
  src/ipv6_subnet.cpp
  src/load_inspector.cpp
  src/local_actor.cpp
  src/logger.cpp
  src/mailbox_element.cpp
  src/make_config_option.cpp
  src/memory_managed.cpp
  src/message.cpp
  src/message_builder.cpp
  src/message_handler.cpp
  src/message_priority_strings.cpp
  src/monitorable_actor.cpp
  src/node_id.cpp
  src/outbound_path.cpp
  src/pec_strings.cpp
  src/policy/downstream_messages.cpp
  src/policy/unprofiled.cpp
  src/policy/work_sharing.cpp
  src/policy/work_stealing.cpp
  src/proxy_registry.cpp
  src/raise_error.cpp
  src/ref_counted.cpp
  src/replies_to.cpp
  src/response_promise.cpp
  src/resumable.cpp
  src/save_inspector.cpp
  src/scheduled_actor.cpp
  src/scheduler/abstract_coordinator.cpp
  src/scheduler/test_coordinator.cpp
  src/scoped_actor.cpp
  src/scoped_execution_unit.cpp
  src/sec_strings.cpp
  src/serializer.cpp
  src/settings.cpp
<<<<<<< HEAD
=======
  src/settings_writer.cpp
  src/size_based_credit_controller.cpp
>>>>>>> 083126c8
  src/skip.cpp
  src/stream_aborter.cpp
  src/stream_manager.cpp
  src/stream_priority_strings.cpp
  src/string_algorithms.cpp
  src/string_view.cpp
  src/telemetry/collector/prometheus.cpp
  src/telemetry/label.cpp
  src/telemetry/label_view.cpp
  src/telemetry/metric.cpp
  src/telemetry/metric_family.cpp
  src/telemetry/metric_registry.cpp
  src/term.cpp
  src/thread_hook.cpp
  src/timestamp.cpp
  src/tracing_data.cpp
  src/tracing_data_factory.cpp
  src/type_id.cpp
  src/type_id_list.cpp
  src/uri.cpp
  src/uri_builder.cpp
  src/uuid.cpp
)

add_library(libcaf_core "${PROJECT_SOURCE_DIR}/cmake/dummy.cpp"
            $<TARGET_OBJECTS:libcaf_core_obj>)

caf_core_set_default_properties(libcaf_core_obj libcaf_core)

caf_export_and_install_lib(core)
install(FILES "${CMAKE_BINARY_DIR}/caf/detail/build_config.hpp"
          DESTINATION "${CMAKE_INSTALL_INCLUDEDIR}/caf/detail")

# -- build unit tests ----------------------------------------------------------

if(NOT CAF_ENABLE_TESTING)
  return()
endif()

add_executable(caf-core-test
  test/core-test.cpp
  test/nasty.cpp
  $<TARGET_OBJECTS:libcaf_core_obj>)

caf_core_set_default_properties(caf-core-test)

target_include_directories(caf-core-test PRIVATE
                           "${CMAKE_CURRENT_SOURCE_DIR}/test")

target_link_libraries(caf-core-test PUBLIC CAF::test)

caf_add_test_suites(caf-core-test
  actor_clock
  actor_factory
  actor_lifetime
  actor_pool
  actor_profiler
  actor_registry
  actor_system_config
  actor_termination
  aout
  behavior
  binary_deserializer
  binary_serializer
  blocking_actor
  broadcast_downstream_manager
  byte
  composition
  config_option
  config_option_set
  config_value
  config_value_adaptor
  const_typed_message_view
  constructor_attach
  continuous_streaming
  cow_tuple
  decorator.sequencer
  deep_to_string
  detached_actors
  detail.bounds_checker
  detail.config_consumer
  detail.ieee_754
  detail.limited_vector
  detail.meta_object
  detail.parse
  detail.parser.read_bool
  detail.parser.read_config
  detail.parser.read_floating_point
  detail.parser.read_number
  detail.parser.read_number_or_timespan
  detail.parser.read_signed_integer
  detail.parser.read_string
  detail.parser.read_timespan
  detail.parser.read_unsigned_integer
  detail.ringbuffer
  detail.ripemd_160
  detail.serialized_size
  detail.tick_emitter
  detail.type_id_list_builder
  detail.unique_function
  detail.unordered_flat_map
  dictionary
  dynamic_spawn
  error
  expected
  function_view
  fused_downstream_manager
  handles
  hash.fnv
  intrusive.drr_cached_queue
  intrusive.drr_queue
  intrusive.fifo_inbox
  intrusive.lifo_inbox
  intrusive.task_queue
  intrusive.wdrr_dynamic_multiplexed_queue
  intrusive.wdrr_fixed_multiplexed_queue
  intrusive_ptr
  ipv4_address
  ipv4_endpoint
  ipv4_subnet
  ipv6_address
  ipv6_endpoint
  ipv6_subnet
  load_inspector
  local_group
  logger
  mailbox_element
  make_config_value_field
  message
  message_builder
  message_id
  message_lifetime
  metaprogramming
  mixin.requester
  mixin.sender
  mock_streaming_classes
  native_streaming_classes
  node_id
  optional
  or_else
  pipeline_streaming
  policy.categorized
  policy.select_all
  policy.select_any
  request_timeout
  result
  save_inspector
  selective_streaming
  serial_reply
  serialization
  settings
  settings_writer
  simple_timeout
  span
  stateful_actor
  string_algorithms
  string_view
  sum_type
  telemetry.collector.prometheus
  telemetry.counter
  telemetry.gauge
  telemetry.histogram
  telemetry.label
  telemetry.metric_registry
  telemetry.timer
  thread_hook
  tracing_data
  type_id_list
  typed_behavior
  typed_message_view
  typed_response_promise
  typed_spawn
  unit
  uri
  uuid
  variant
)

if(CAF_ENABLE_EXCEPTIONS)
  caf_add_test_suites(caf-core-test custom_exception_handler)
endif()<|MERGE_RESOLUTION|>--- conflicted
+++ resolved
@@ -160,11 +160,7 @@
   src/sec_strings.cpp
   src/serializer.cpp
   src/settings.cpp
-<<<<<<< HEAD
-=======
   src/settings_writer.cpp
-  src/size_based_credit_controller.cpp
->>>>>>> 083126c8
   src/skip.cpp
   src/stream_aborter.cpp
   src/stream_manager.cpp
