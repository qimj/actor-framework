--- conflicted
+++ resolved
@@ -69,21 +69,9 @@
 /// Returns a reference to the value of a sum type.
 /// @pre `holds_alternative<T>(x)`
 /// @relates SumType
-<<<<<<< HEAD
-template <class T, class U>
-detail::enable_if_t<MutableSumType<U>(), T&> get(U& x) {
-  using namespace detail;
-  using trait = sum_type_access<U>;
-  int_token<tl_index_where<typename trait::types,
-                           tbind<is_same_ish, T>::template type>::value> token;
-  // Silence compiler error about "binding to unrelated types" such as
-  // 'signed char' to 'char' (which is obvious bullshit).
-  return reinterpret_cast<T&>(trait::get(x, token));
-=======
 template <class T, class U, class Trait = sum_type_access<U>>
 auto get(U& x) -> decltype(Trait::get(x, make_sum_type_token<Trait, T>())) {
   return Trait::get(x, make_sum_type_token<Trait, T>());
->>>>>>> 11e0d02b
 }
 
 /// Returns a reference to the value of a sum type.
@@ -98,20 +86,10 @@
 /// Returns a pointer to the value of a sum type if it is of type `T`,
 /// `nullptr` otherwise.
 /// @relates SumType
-<<<<<<< HEAD
-template <class T, class U>
-detail::enable_if_t<MutableSumType<U>(), T*> get_if(U* x) {
-  using namespace detail;
-  using trait = sum_type_access<U>;
-  int_token<tl_index_where<typename trait::types,
-                           tbind<is_same_ish, T>::template type>::value> token;
-  return trait::is(*x, token) ? &trait::get(*x, token) : nullptr;
-=======
 template <class T, class U, class Trait = sum_type_access<U>>
 auto get_if(U* x)
 -> decltype(Trait::get_if(x, make_sum_type_token<Trait, T>())) {
   return Trait::get_if(x, make_sum_type_token<Trait, T>());
->>>>>>> 11e0d02b
 }
 
 /// Returns a pointer to the value of a sum type if it is of type `T`,
