--- conflicted
+++ resolved
@@ -26,9 +26,4 @@
 /// Alias for backwards compatibility.
 using enqueue_result = intrusive::inbox_result;
 
-<<<<<<< HEAD
-} // namespace detail
-} // namespace caf
-=======
-} // namespace caf
->>>>>>> 3e3c9479
+} // namespace caf::detail