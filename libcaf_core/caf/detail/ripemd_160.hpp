--- conflicted
+++ resolved
@@ -57,22 +57,12 @@
 #include <array>
 #include <string>
 
-<<<<<<< HEAD
 #include "caf/detail/core_export.hpp"
 
-namespace caf {
-namespace detail {
-=======
 namespace caf::detail {
->>>>>>> 3e3c9479
 
 /// Creates a hash from `data` using the RIPEMD-160 algorithm.
 CAF_CORE_EXPORT void
 ripemd_160(std::array<uint8_t, 20>& storage, const std::string& data);
 
-<<<<<<< HEAD
-} // namespace detail
-} // namespace caf
-=======
-} // namespace caf
->>>>>>> 3e3c9479
+} // namespace caf::detail